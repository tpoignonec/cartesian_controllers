////////////////////////////////////////////////////////////////////////////////
// Copyright 2019 FZI Research Center for Information Technology
//
// Redistribution and use in source and binary forms, with or without
// modification, are permitted provided that the following conditions are met:
//
// 1. Redistributions of source code must retain the above copyright notice,
// this list of conditions and the following disclaimer.
//
// 2. Redistributions in binary form must reproduce the above copyright notice,
// this list of conditions and the following disclaimer in the documentation
// and/or other materials provided with the distribution.
//
// 3. Neither the name of the copyright holder nor the names of its
// contributors may be used to endorse or promote products derived from this
// software without specific prior written permission.
//
// THIS SOFTWARE IS PROVIDED BY THE COPYRIGHT HOLDERS AND CONTRIBUTORS "AS IS"
// AND ANY EXPRESS OR IMPLIED WARRANTIES, INCLUDING, BUT NOT LIMITED TO, THE
// IMPLIED WARRANTIES OF MERCHANTABILITY AND FITNESS FOR A PARTICULAR PURPOSE
// ARE DISCLAIMED. IN NO EVENT SHALL THE COPYRIGHT HOLDER OR CONTRIBUTORS BE
// LIABLE FOR ANY DIRECT, INDIRECT, INCIDENTAL, SPECIAL, EXEMPLARY, OR
// CONSEQUENTIAL DAMAGES (INCLUDING, BUT NOT LIMITED TO, PROCUREMENT OF
// SUBSTITUTE GOODS OR SERVICES; LOSS OF USE, DATA, OR PROFITS; OR BUSINESS
// INTERRUPTION) HOWEVER CAUSED AND ON ANY THEORY OF LIABILITY, WHETHER IN
// CONTRACT, STRICT LIABILITY, OR TORT (INCLUDING NEGLIGENCE OR OTHERWISE)
// ARISING IN ANY WAY OUT OF THE USE OF THIS SOFTWARE, EVEN IF ADVISED OF THE
// POSSIBILITY OF SUCH DAMAGE.
////////////////////////////////////////////////////////////////////////////////


//-----------------------------------------------------------------------------
/*!\file    PDController.cpp
 *
 * \author  Stefan Scherzinger <scherzin@fzi.de>
 * \date    2019/10/16
 *
 */
//-----------------------------------------------------------------------------

#include <cartesian_controller_base/PDController.h>
<<<<<<< HEAD
#include <utility>
=======
#include <cmath> 
>>>>>>> 2553fe44

namespace cartesian_controller_base
{

PDController::PDController()
  : m_last_p_error(0.0), m_last_p_error_derivative(0.0)
{
}

PDController::~PDController()
{
}


void PDController::init(const std::string& params, std::shared_ptr<rclcpp::Node> handle)
{
  m_params = params;
  m_handle = std::move(handle);

  auto auto_declare = [this](const std::string& s)
  {
    if (!m_handle->has_parameter(s))
    {
      return m_handle->declare_parameter<double>(s, 0.0);
    }
    return m_handle->get_parameter(s).as_double();
  };

  auto_declare(m_params + ".p");
  auto_declare(m_params + ".d");
}


double PDController::operator()(const double& error, const rclcpp::Duration& period)
{
<<<<<<< HEAD
  if (period == rclcpp::Duration::from_seconds(0.0))
=======
  if (period == rclcpp::Duration::from_nanoseconds(0.0))
>>>>>>> 2553fe44
  {
    return 0.0;
  }
  double error_derivative = (error - m_last_p_error)/period.seconds();
  return PDController::operator()(error, error_derivative, period);
}

double PDController::operator()(const double& error, const double& error_derivative, const rclcpp::Duration& period) {
  // Get latest gains
  m_handle->get_parameter(m_params + ".p", m_p);
  m_handle->get_parameter(m_params + ".d", m_d);

  // Copute PD output
  double result = m_p * error + m_d * error_derivative;
  m_last_p_error = error;
  m_last_p_error_derivative = error_derivative;
  return result;
}


}<|MERGE_RESOLUTION|>--- conflicted
+++ resolved
@@ -39,12 +39,8 @@
 //-----------------------------------------------------------------------------
 
 #include <cartesian_controller_base/PDController.h>
-<<<<<<< HEAD
 #include <utility>
-=======
 #include <cmath> 
->>>>>>> 2553fe44
-
 namespace cartesian_controller_base
 {
 
@@ -79,11 +75,7 @@
 
 double PDController::operator()(const double& error, const rclcpp::Duration& period)
 {
-<<<<<<< HEAD
   if (period == rclcpp::Duration::from_seconds(0.0))
-=======
-  if (period == rclcpp::Duration::from_nanoseconds(0.0))
->>>>>>> 2553fe44
   {
     return 0.0;
   }
